--- conflicted
+++ resolved
@@ -7,10 +7,6 @@
 from .ssd_vgg import SSDVGG
 from .imgclsmob import *
 
-<<<<<<< HEAD
-__all__ = ['ResNet', 'ResNetV1d', 'ResNeXt', 'SSDVGG', 'HRNet', 'SSDMobilenetV2']
-=======
 __all__ = [
-    'RegNet', 'ResNet', 'ResNetV1d', 'ResNeXt', 'SSDVGG', 'HRNet', 'Res2Net'
-]
->>>>>>> 99a31d25
+    'RegNet', 'ResNet', 'ResNetV1d', 'ResNeXt', 'SSDVGG', 'HRNet', 'Res2Net', 'SSDMobilenetV2'
+]