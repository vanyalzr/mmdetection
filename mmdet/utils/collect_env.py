--- conflicted
+++ resolved
@@ -5,7 +5,6 @@
 
 
 def collect_env():
-<<<<<<< HEAD
     env_info = {}
     env_info['sys.platform'] = sys.platform
     env_info['Python'] = sys.version.replace('\n', '')
@@ -51,11 +50,6 @@
     env_info['MMDetection CUDA Compiler'] = get_compiling_cuda_version()
     from ..integration.nncf.utils import get_nncf_version
     env_info['NNCF'] = get_nncf_version()
-=======
-    """Collect the information of the running environments."""
-    env_info = collect_base_env()
-    env_info['MMDetection'] = mmdet.__version__ + '+' + get_git_hash()[:7]
->>>>>>> 46801227
     return env_info
 
 
